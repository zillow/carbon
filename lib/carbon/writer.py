--- conflicted
+++ resolved
@@ -119,12 +119,7 @@
             log.err("%s" % e)
         log.creates("creating database file %s (archive=%s xff=%s agg=%s)" %
                     (dbFilePath, archiveConfig, xFilesFactor, aggregationMethod))
-<<<<<<< HEAD
         whisper.create(dbFilePath, archiveConfig, xFilesFactor, aggregationMethod, settings.WHISPER_SPARSE_CREATE, settings.WHISPER_FALLOCATE_CREATE)
-        os.chmod(dbFilePath, 0755)
-=======
-        whisper.create(dbFilePath, archiveConfig, xFilesFactor, aggregationMethod, settings.WHISPER_SPARSE_CREATE)
->>>>>>> b785d468
         instrumentation.increment('creates')
 
       try:
