import traceback
from twisted.internet import reactor
from twisted.internet.protocol import DatagramProtocol
from twisted.internet.error import ConnectionDone
from twisted.protocols.basic import LineOnlyReceiver, Int32StringReceiver
from carbon import log, events, state
from carbon.conf import settings
from carbon.util import pickle, get_unpickler


class MetricReceiver:
  """ Base class for all metric receiving protocols, handles flow
  control events and connection state logging.
  """
  def connectionMade(self):
    self.peerName = self.getPeerName()
    log.listener("%s connection with %s established" % (self.__class__.__name__, self.peerName))

    if state.metricReceiversPaused:
      self.pauseReceiving()

    state.connectedMetricReceiverProtocols.add(self)
    events.pauseReceivingMetrics.addHandler(self.pauseReceiving)
    events.resumeReceivingMetrics.addHandler(self.resumeReceiving)

  def getPeerName(self):
    if hasattr(self.transport, 'getPeer'):
      peer = self.transport.getPeer()
      return "%s:%d" % (peer.host, peer.port)
    else:
      return "peer"

  def pauseReceiving(self):
    self.transport.pauseProducing()

  def resumeReceiving(self):
    self.transport.resumeProducing()

  def connectionLost(self, reason):
    if reason.check(ConnectionDone):
      log.listener("%s connection with %s closed cleanly" % (self.__class__.__name__, self.peerName))
    else:
      log.listener("%s connection with %s lost: %s" % (self.__class__.__name__, self.peerName, reason.value))

    state.connectedMetricReceiverProtocols.remove(self)
    events.pauseReceivingMetrics.removeHandler(self.pauseReceiving)
    events.resumeReceivingMetrics.removeHandler(self.resumeReceiving)

  def metricReceived(self, metric, datapoint):
    if datapoint[1] == datapoint[1]: # filter out NaN values
      events.metricReceived(metric, datapoint)


class MetricLineReceiver(MetricReceiver, LineOnlyReceiver):
  delimiter = '\n'

  def lineReceived(self, line):
    try:
      metric, value, timestamp = line.strip().split()
      datapoint = ( float(timestamp), float(value) )
    except:
      log.listener('invalid line received from client %s, ignoring' % self.peerName)
      return

    self.metricReceived(metric, datapoint)


class MetricDatagramReceiver(MetricReceiver, DatagramProtocol):
  def datagramReceived(self, data, (host, port)):
    for line in data.splitlines():
      try:
        metric, value, timestamp = line.strip().split()
        datapoint = ( float(timestamp), float(value) )

        self.metricReceived(metric, datapoint)
      except:
        log.listener('invalid line received from %s, ignoring' % host)


class MetricPickleReceiver(MetricReceiver, Int32StringReceiver):
  MAX_LENGTH = 2 ** 20

  def connectionMade(self):
    MetricReceiver.connectionMade(self)
    self.unpickler = get_unpickler(insecure=settings.USE_INSECURE_UNPICKLER)

  def stringReceived(self, data):
    try:
      datapoints = self.unpickler.loads(data)
    except:
      log.listener('invalid pickle received from %s, ignoring' % self.peerName)
      return

    for (metric, datapoint) in datapoints:
      #Expect proper types since it is coming in pickled.
      self.metricReceived(metric, datapoint)


class CacheManagementHandler(Int32StringReceiver):
  def connectionMade(self):
    peer = self.transport.getPeer()
    self.peerAddr = "%s:%d" % (peer.host, peer.port)
    log.query("%s connected" % self.peerAddr)
    self.unpickler = get_unpickler(insecure=settings.USE_INSECURE_UNPICKLER)

  def connectionLost(self, reason):
    if reason.check(ConnectionDone):
      log.query("%s disconnected" % self.peerAddr)
    else:
      log.query("%s connection lost: %s" % (self.peerAddr, reason.value))

  def stringReceived(self, rawRequest):
    request = self.unpickler.loads(rawRequest)
    if request['type'] == 'cache-query':
      metric = request['metric']
      datapoints = MetricCache.getDatapoints(metric)
      result = dict(datapoints=datapoints)
<<<<<<< HEAD
      if settings.LOG_CACHE_HITS is True:
        log.query('[%s] cache query for \"%s\" returned %d values' % (self.peerAddr, metric, len(datapoints)))
      instrumentation.increment('cacheQueries')
=======
      log.query('[%s] cache query for \"%s\" returned %d values' % (self.peerAddr, metric, len(datapoints)))
      instrumentation.increment('writer.cache_queries')

    elif request['type'] == 'bulk-cache-query':
      query_results = {}
      for metric in request['metrics']:
        query_results[metric] = MetricCache.getDatapoints(metric)
      log.query('[%s] bulk-cache-query for %d metrics' % (self.peerAddr, len(query_results)))
      instrumentation.increment('writer.cache_queries')
      result = dict(results=query_results)
>>>>>>> 5505662d

    elif request['type'] == 'get-metadata':
      try:
        value = state.database.get_metadata(request['metric'], request['key'])
        result = dict(value=value)
      except:
        log.err()
        result = dict(error=traceback.format_exc())

    elif request['type'] == 'set-metadata':
      try:
        old_value = state.database.set_metadata(request['metric'],
                                                request['key'],
                                                request['value'])
        result = dict(old_value=old_value, new_value=request['value'])
      except:
        log.err()
        result = dict(error=traceback.format_exc())
    else:
      result = dict(error="Invalid request type \"%s\"" % request['type'])

    response = pickle.dumps(result, protocol=-1)
    self.sendString(response)


# Avoid import circularities
from carbon.cache import MetricCache
from carbon import instrumentation<|MERGE_RESOLUTION|>--- conflicted
+++ resolved
@@ -115,11 +115,6 @@
       metric = request['metric']
       datapoints = MetricCache.getDatapoints(metric)
       result = dict(datapoints=datapoints)
-<<<<<<< HEAD
-      if settings.LOG_CACHE_HITS is True:
-        log.query('[%s] cache query for \"%s\" returned %d values' % (self.peerAddr, metric, len(datapoints)))
-      instrumentation.increment('cacheQueries')
-=======
       log.query('[%s] cache query for \"%s\" returned %d values' % (self.peerAddr, metric, len(datapoints)))
       instrumentation.increment('writer.cache_queries')
 
@@ -127,10 +122,10 @@
       query_results = {}
       for metric in request['metrics']:
         query_results[metric] = MetricCache.getDatapoints(metric)
-      log.query('[%s] bulk-cache-query for %d metrics' % (self.peerAddr, len(query_results)))
+      if settings.LOG_CACHE_HITS:
+        log.query('[%s] bulk-cache-query for %d metrics' % (self.peerAddr, len(query_results)))
       instrumentation.increment('writer.cache_queries')
       result = dict(results=query_results)
->>>>>>> 5505662d
 
     elif request['type'] == 'get-metadata':
       try:
