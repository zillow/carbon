import time
import re
<<<<<<< HEAD
from os.path import exists, getmtime
from twisted.internet.task import LoopingCall
from carbon import log
=======
from carbon.pipeline import Processor


class RewriteProcessor(Processor):
  plugin_name = 'rewrite'

  def process(self, metric, datapoint):
    for rule in RewriteRuleManager.rules:
      metric = rule.apply(metric)
    yield (metric, datapoint)
>>>>>>> 88fcc76d


class RewriteRuleManager:
  def __init__(self):
<<<<<<< HEAD
    self.preRules = []
    self.postRules = []
    self.read_task = LoopingCall(self.read_rules)
    self.rules_last_read = 0.0

  def clear(self):
    self.preRules = []
    self.postRules = []

  def read_from(self, rules_file):
    self.rules_file = rules_file
    self.read_rules()
    self.read_task.start(10, now=False)

  def read_rules(self):
    if not exists(self.rules_file):
      self.clear()
      return

    # Only read if the rules file has been modified
    try:
      mtime = getmtime(self.rules_file)
    except:
      log.err("Failed to get mtime of %s" % self.rules_file)
      return
    if mtime <= self.rules_last_read:
      return

    pre = []
    post = []

    section = None
    for line in open(self.rules_file):
=======
    self.rules = []

  def read_from(self, path):
    rules = []

    for line in open(path):
>>>>>>> 88fcc76d
      line = line.strip()
      if line.startswith('#') or not line:
        continue
      elif line.startswith('[') and line.endswith(']'):
        continue # just ignore it, no more sections
      else:
        pattern, replacement = line.split('=', 1)
        pattern, replacement = pattern.strip(), replacement.strip()
        rules.append(RewriteRule(pattern, replacement))

<<<<<<< HEAD
    self.preRules = pre
    self.postRules = post
    self.rules_last_read = mtime
=======
    self.rules = rules
>>>>>>> 88fcc76d


class RewriteRule:
  def __init__(self, pattern, replacement):
    self.pattern = pattern
    self.replacement = replacement
    self.regex = re.compile(pattern)

  def apply(self, metric):
    return self.regex.sub(self.replacement, metric)


# Ghetto singleton
RewriteRuleManager = RewriteRuleManager()<|MERGE_RESOLUTION|>--- conflicted
+++ resolved
@@ -1,10 +1,7 @@
 import time
 import re
-<<<<<<< HEAD
 from os.path import exists, getmtime
 from twisted.internet.task import LoopingCall
-from carbon import log
-=======
 from carbon.pipeline import Processor
 
 
@@ -15,20 +12,13 @@
     for rule in RewriteRuleManager.rules:
       metric = rule.apply(metric)
     yield (metric, datapoint)
->>>>>>> 88fcc76d
 
 
 class RewriteRuleManager:
   def __init__(self):
-<<<<<<< HEAD
-    self.preRules = []
-    self.postRules = []
+    self.rules = []
     self.read_task = LoopingCall(self.read_rules)
     self.rules_last_read = 0.0
-
-  def clear(self):
-    self.preRules = []
-    self.postRules = []
 
   def read_from(self, rules_file):
     self.rules_file = rules_file
@@ -37,31 +27,20 @@
 
   def read_rules(self):
     if not exists(self.rules_file):
-      self.clear()
+      self.rules = []
       return
 
-    # Only read if the rules file has been modified
     try:
       mtime = getmtime(self.rules_file)
     except:
-      log.err("Failed to get mtime of %s" % self.rules_file)
       return
+
     if mtime <= self.rules_last_read:
       return
 
-    pre = []
-    post = []
-
-    section = None
-    for line in open(self.rules_file):
-=======
-    self.rules = []
-
-  def read_from(self, path):
     rules = []
 
-    for line in open(path):
->>>>>>> 88fcc76d
+    for line in open(self.rules_file):
       line = line.strip()
       if line.startswith('#') or not line:
         continue
@@ -72,13 +51,8 @@
         pattern, replacement = pattern.strip(), replacement.strip()
         rules.append(RewriteRule(pattern, replacement))
 
-<<<<<<< HEAD
-    self.preRules = pre
-    self.postRules = post
+    self.rules = rules
     self.rules_last_read = mtime
-=======
-    self.rules = rules
->>>>>>> 88fcc76d
 
 
 class RewriteRule:
