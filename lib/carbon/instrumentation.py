import os
import time
import socket
from resource import getrusage, RUSAGE_SELF
from threading import Lock

from twisted.application.service import Service
from twisted.internet.task import LoopingCall

from carbon import state, events
from carbon.conf import settings

<<<<<<< HEAD
=======
stats = {}
prior_stats = {}
>>>>>>> 180a2c46
HOSTNAME = socket.gethostname().replace('.','_')
PAGESIZE = os.sysconf('SC_PAGESIZE')

# Module state
metric_data = {}
metric_data_lock = Lock()
custom_stats = {}
counter_metrics = set([
  'metrics_received',
])

def avg(values):
  if values:
    return sum(values) / len(values)

def latest(values):
  if values:
    return values[-1]

stat_functions = {
  'total' : sum,
  'min' : min,
  'max' : max,
  'avg' : avg,
  'latest' : latest,
}

metric_functions = {}

def get_stat_functions(metric):
  stat_names = custom_stats.get(metric, stat_functions.keys())
  return dict([(name, stat_functions[name]) for name in stat_names])

# API
def configure_stats(metric, stats):
  custom_stats[metric] = stats


def configure_counters(metrics):
  global counter_metrics
  counter_metrics |= set(metrics)


def configure_metric_function(metric, func):
  metric_functions[metric] = func


def increment(metric, value=1):
  metric_data_lock.acquire()
  try:
    metric_data[metric] += value
  except KeyError:
    metric_data[metric] = value
  finally:
    metric_data_lock.release()


def append(metric, value):
  metric_data_lock.acquire()
  try:
    if metric not in metric_data:
      metric_data[metric] = []
    metric_data[metric].append(value)
  finally:
    metric_data_lock.release()

def max(metric, value):
  try:
    if metric_data[metric] < value:
      metric_data[metric] = value
  except KeyError:
    metric_data[metric] = value
# end API


class InstrumentationService(Service):
  def __init__(self):
    self.record_task = LoopingCall(self.record_metrics)
    self.metric_prefix = "%s.carbon-daemons.%s.%s." % (settings.CARBON_METRIC_PREFIX, HOSTNAME, state.settings.INSTANCE)

  def startService(self):
    if settings.CARBON_METRIC_INTERVAL > 0:
      self.record_task.start(settings.CARBON_METRIC_INTERVAL, False)
    Service.startService(self)

  def stopService(self):
    if self.record_task.running:
      self.record_task.stop()
    Service.stopService(self)

  def record_metrics(self):
    now = time.time()

    # accumulated data
    metric_data_lock.acquire()
    try:
      my_metric_data = metric_data.copy()
      metric_data.clear()
      for metric in counter_metrics:
        metric_data[metric] = 0
    finally:
      metric_data_lock.release()

    for metric, data in my_metric_data.items():
      if isinstance(data, list):
        for stat_metric, value in self._compute_stats(metric, data):
          metric_path = self.metric_prefix + stat_metric
          datapoint = (now, value)
          events.metricGenerated(metric_path, datapoint)

      else: # counters
        metric_path = self.metric_prefix + metric
        datapoint = (now, data)
        events.metricGenerated(metric_path, datapoint)

    # metric functions
    for metric, func in metric_functions.items():
      metric_path = self.metric_prefix + metric
      try:
        value = func()
      except:
        log.err()
      else:
        if value is not None:
          events.metricGenerated(metric_path, (now, value))

  def _compute_stats(self, metric, data):
    for stat, func in get_stat_functions(metric).items():
      value = func(data)
      if value is not None:
        yield (metric + '.' + stat, value)


# Toss in a few system metrics for good measure
rusage = getrusage(RUSAGE_SELF)
last_usage = rusage.ru_utime + rusage.ru_stime
last_usage_time = time.time()

def get_cpu_usage():
  global last_usage, last_usage_time

  rusage = getrusage(RUSAGE_SELF)
  current_usage = rusage.ru_utime + rusage.ru_stime
  now = time.time()

  usage_diff = current_usage - last_usage
  time_diff = now - last_usage_time

  if time_diff == 0: #shouldn't be possible, but I've actually seen a ZeroDivisionError from this
    time_diff = 0.000001

  cpu_usage_percent = (usage_diff / time_diff) * 100.0
  cpu_usage_percent = max(cpu_usage_percent, 0.0)

  last_usage = current_usage
  last_usage_time = now

  return cpu_usage_percent


def get_mem_usage():
  rss_pages = int( open('/proc/self/statm').read().split()[1] )
  return rss_pages * PAGESIZE


<<<<<<< HEAD
configure_metric_function('cpu_usage', get_cpu_usage)
configure_metric_function('mem_usage', get_mem_usage)
=======
def recordMetrics():
  global lastUsage
  global prior_stats
  myStats = stats.copy()
  myPriorStats = {}
  stats.clear()

  # cache metrics
  if settings.program == 'carbon-cache':
    record = cache_record
    updateTimes = myStats.get('updateTimes', [])
    committedPoints = myStats.get('committedPoints', 0)
    creates = myStats.get('creates', 0)
    errors = myStats.get('errors', 0)
    cacheQueries = myStats.get('cacheQueries', 0)
    cacheOverflow = myStats.get('cache.overflow', 0)

    if updateTimes:
      avgUpdateTime = sum(updateTimes) / len(updateTimes)
      record('avgUpdateTime', avgUpdateTime)

    if committedPoints:
      pointsPerUpdate = float(committedPoints) / len(updateTimes)
      record('pointsPerUpdate', pointsPerUpdate)

    record('updateOperations', len(updateTimes))
    record('committedPoints', committedPoints)
    record('creates', creates)
    record('errors', errors)
    record('cache.queries', cacheQueries)
    record('cache.queues', len(cache.MetricCache))
    record('cache.size', cache.MetricCache.size)
    record('cache.overflow', cacheOverflow)

  # aggregator metrics
  elif settings.program == 'carbon-aggregator':
    record = aggregator_record
    record('allocatedBuffers', len(BufferManager))
    record('bufferedDatapoints',
           sum([b.size for b in BufferManager.buffers.values()]))
    record('aggregateDatapointsSent', myStats.get('aggregateDatapointsSent', 0))

  # relay metrics
  else:
    record = relay_record
    prefix = 'destinations.'
    relay_stats =  [(k,v) for (k,v) in myStats.items() if k.startswith(prefix)]
    for stat_name, stat_value in relay_stats:
      record(stat_name, stat_value)
      # Preserve the count of sent metrics so that the ratio of
      # received : sent can be checked per-relay to determine the
      # health of the destination.
      if stat_name.endswith('.sent'):
        myPriorStats[stat_name] = stat_value

  # common metrics
  record('metricsReceived', myStats.get('metricsReceived', 0))
  record('cpuUsage', getCpuUsage())

  # And here preserve count of messages received in the prior periiod
  myPriorStats['metricsReceived'] = myStats.get('metricsReceived', 0)
  prior_stats.clear()
  prior_stats.update(myPriorStats)

  try: # This only works on Linux
    record('memUsage', getMemUsage())
  except:
    pass


def cache_record(metric, value):
    prefix = settings.CARBON_METRIC_PREFIX
    if settings.instance is None:
      fullMetric = '%s.agents.%s.%s' % (prefix, HOSTNAME, metric)
    else:
      fullMetric = '%s.agents.%s-%s.%s' % (prefix, HOSTNAME, settings.instance, metric)
    datapoint = (time.time(), value)
    cache.MetricCache.store(fullMetric, datapoint)

def relay_record(metric, value):
    prefix = settings.CARBON_METRIC_PREFIX
    if settings.instance is None:
      fullMetric = '%s.relays.%s.%s' % (prefix, HOSTNAME, metric)
    else:
      fullMetric = '%s.relays.%s-%s.%s' % (prefix, HOSTNAME, settings.instance, metric)
    datapoint = (time.time(), value)
    events.metricGenerated(fullMetric, datapoint)

def aggregator_record(metric, value):
    prefix = settings.CARBON_METRIC_PREFIX
    if settings.instance is None:
      fullMetric = '%s.aggregator.%s.%s' % (prefix, HOSTNAME, metric)
    else:
      fullMetric = '%s.aggregator.%s-%s.%s' % (prefix, HOSTNAME, settings.instance, metric)
    datapoint = (time.time(), value)
    events.metricGenerated(fullMetric, datapoint)


class InstrumentationService(Service):
    def __init__(self):
        self.record_task = LoopingCall(recordMetrics)

    def startService(self):
        if settings.CARBON_METRIC_INTERVAL > 0:
          self.record_task.start(settings.CARBON_METRIC_INTERVAL, False)
        Service.startService(self)

    def stopService(self):
        if settings.CARBON_METRIC_INTERVAL > 0:
          self.record_task.stop()
        Service.stopService(self)


# Avoid import circularities
from carbon import state, events, cache
from carbon.aggregator.buffers import BufferManager
>>>>>>> 180a2c46
<|MERGE_RESOLUTION|>--- conflicted
+++ resolved
@@ -10,17 +10,13 @@
 from carbon import state, events
 from carbon.conf import settings
 
-<<<<<<< HEAD
-=======
-stats = {}
-prior_stats = {}
->>>>>>> 180a2c46
 HOSTNAME = socket.gethostname().replace('.','_')
 PAGESIZE = os.sysconf('SC_PAGESIZE')
 
 # Module state
 metric_data = {}
 metric_data_lock = Lock()
+prior_data = {}
 custom_stats = {}
 counter_metrics = set([
   'metrics_received',
@@ -180,124 +176,5 @@
   return rss_pages * PAGESIZE
 
 
-<<<<<<< HEAD
 configure_metric_function('cpu_usage', get_cpu_usage)
-configure_metric_function('mem_usage', get_mem_usage)
-=======
-def recordMetrics():
-  global lastUsage
-  global prior_stats
-  myStats = stats.copy()
-  myPriorStats = {}
-  stats.clear()
-
-  # cache metrics
-  if settings.program == 'carbon-cache':
-    record = cache_record
-    updateTimes = myStats.get('updateTimes', [])
-    committedPoints = myStats.get('committedPoints', 0)
-    creates = myStats.get('creates', 0)
-    errors = myStats.get('errors', 0)
-    cacheQueries = myStats.get('cacheQueries', 0)
-    cacheOverflow = myStats.get('cache.overflow', 0)
-
-    if updateTimes:
-      avgUpdateTime = sum(updateTimes) / len(updateTimes)
-      record('avgUpdateTime', avgUpdateTime)
-
-    if committedPoints:
-      pointsPerUpdate = float(committedPoints) / len(updateTimes)
-      record('pointsPerUpdate', pointsPerUpdate)
-
-    record('updateOperations', len(updateTimes))
-    record('committedPoints', committedPoints)
-    record('creates', creates)
-    record('errors', errors)
-    record('cache.queries', cacheQueries)
-    record('cache.queues', len(cache.MetricCache))
-    record('cache.size', cache.MetricCache.size)
-    record('cache.overflow', cacheOverflow)
-
-  # aggregator metrics
-  elif settings.program == 'carbon-aggregator':
-    record = aggregator_record
-    record('allocatedBuffers', len(BufferManager))
-    record('bufferedDatapoints',
-           sum([b.size for b in BufferManager.buffers.values()]))
-    record('aggregateDatapointsSent', myStats.get('aggregateDatapointsSent', 0))
-
-  # relay metrics
-  else:
-    record = relay_record
-    prefix = 'destinations.'
-    relay_stats =  [(k,v) for (k,v) in myStats.items() if k.startswith(prefix)]
-    for stat_name, stat_value in relay_stats:
-      record(stat_name, stat_value)
-      # Preserve the count of sent metrics so that the ratio of
-      # received : sent can be checked per-relay to determine the
-      # health of the destination.
-      if stat_name.endswith('.sent'):
-        myPriorStats[stat_name] = stat_value
-
-  # common metrics
-  record('metricsReceived', myStats.get('metricsReceived', 0))
-  record('cpuUsage', getCpuUsage())
-
-  # And here preserve count of messages received in the prior periiod
-  myPriorStats['metricsReceived'] = myStats.get('metricsReceived', 0)
-  prior_stats.clear()
-  prior_stats.update(myPriorStats)
-
-  try: # This only works on Linux
-    record('memUsage', getMemUsage())
-  except:
-    pass
-
-
-def cache_record(metric, value):
-    prefix = settings.CARBON_METRIC_PREFIX
-    if settings.instance is None:
-      fullMetric = '%s.agents.%s.%s' % (prefix, HOSTNAME, metric)
-    else:
-      fullMetric = '%s.agents.%s-%s.%s' % (prefix, HOSTNAME, settings.instance, metric)
-    datapoint = (time.time(), value)
-    cache.MetricCache.store(fullMetric, datapoint)
-
-def relay_record(metric, value):
-    prefix = settings.CARBON_METRIC_PREFIX
-    if settings.instance is None:
-      fullMetric = '%s.relays.%s.%s' % (prefix, HOSTNAME, metric)
-    else:
-      fullMetric = '%s.relays.%s-%s.%s' % (prefix, HOSTNAME, settings.instance, metric)
-    datapoint = (time.time(), value)
-    events.metricGenerated(fullMetric, datapoint)
-
-def aggregator_record(metric, value):
-    prefix = settings.CARBON_METRIC_PREFIX
-    if settings.instance is None:
-      fullMetric = '%s.aggregator.%s.%s' % (prefix, HOSTNAME, metric)
-    else:
-      fullMetric = '%s.aggregator.%s-%s.%s' % (prefix, HOSTNAME, settings.instance, metric)
-    datapoint = (time.time(), value)
-    events.metricGenerated(fullMetric, datapoint)
-
-
-class InstrumentationService(Service):
-    def __init__(self):
-        self.record_task = LoopingCall(recordMetrics)
-
-    def startService(self):
-        if settings.CARBON_METRIC_INTERVAL > 0:
-          self.record_task.start(settings.CARBON_METRIC_INTERVAL, False)
-        Service.startService(self)
-
-    def stopService(self):
-        if settings.CARBON_METRIC_INTERVAL > 0:
-          self.record_task.stop()
-        Service.stopService(self)
-
-
-# Avoid import circularities
-from carbon import state, events, cache
-from carbon.aggregator.buffers import BufferManager
->>>>>>> 180a2c46
+configure_metric_function('mem_usage', get_mem_usage)