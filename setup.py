--- conflicted
+++ resolved
@@ -63,7 +63,6 @@
                                       'distro/redhat/init.d/carbon-aggregator']) ]
     install_files += init_scripts
 
-<<<<<<< HEAD
 try:
     setup(
       name='carbon',
@@ -79,28 +78,9 @@
       scripts=glob('bin/*'),
       package_data={ 'carbon' : ['*.xml'] },
       data_files=install_files,
-      install_requires=['twisted', 'txamqp'],
+      install_requires=['Twisted', 'txAMQP'],
       **setup_kwargs
     )
 finally:
     with open('setup.cfg', 'w') as f:
-        f.write(orig_setup_cfg)
-=======
-
-setup(
-  name='carbon',
-  version='0.9.10',
-  url='https://launchpad.net/graphite',
-  author='Chris Davis',
-  author_email='chrismd@gmail.com',
-  license='Apache Software License 2.0',
-  description='Backend data caching and persistence daemon for Graphite',
-  packages=['carbon', 'carbon.aggregator', 'twisted.plugins'],
-  package_dir={'' : 'lib'},
-  scripts=glob('bin/*'),
-  package_data={ 'carbon' : ['*.xml'] },
-  data_files=install_files,
-  install_requires=['Twisted', 'txAMQP'],
-  **setup_kwargs
-)
->>>>>>> 650dd378
+        f.write(orig_setup_cfg)